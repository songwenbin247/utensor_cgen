# -*- coding:utf8 -*-
# pylint: disable=C0301
<<<<<<< HEAD
from utensor_cgen.cli import cli
=======
import argparse
import os
import pkg_resources


def _get_pb_model_name(path):
  return os.path.basename(os.path.splitext(path)[0])


def main(pb_file, src_fname, idx_dir, embed_data_dir,
         debug_cmt, output_nodes, trans_methods, model_dir):
  if pb_file is None:
    raise ValueError("No pb file given")

  if not os.path.exists(model_dir):
    os.makedirs(model_dir)
  # MODEL should default to pb_file
  if idx_dir is None:
    idx_dir = os.path.join("constants", _get_pb_model_name(pb_file))

  if src_fname is None:
    src_fname = _get_pb_model_name(pb_file) + ".cpp"
  model_path = os.path.join(model_dir, src_fname)

  from .code_generator import CodeGenerator

  if embed_data_dir is None:
    embed_data_dir = os.path.join("/fs", idx_dir)
  # TODO: pass transformation kwargs to codegenerator (better argument parser)
  generator = CodeGenerator(pb_file, idx_dir, embed_data_dir, trans_methods, output_nodes, debug_cmt)
  generator.generate(model_path)


def _nargs(sep=','):
  def parser(argstr):
    return argstr.split(sep)
  return parser


def _build_parser():
  pkg_version = pkg_resources.get_distribution('utensor_cgen').version
  parser = argparse.ArgumentParser()
  parser.add_argument("pb_file", metavar='MODEL.pb',
                      help="input protobuf file")
  parser.add_argument("-d", "--data-dir", dest='idx_dir',
                      metavar="DIR",
                      help="ouptut directory for tensor data idx files (defaults to protobuf name, e.g.: constants/my_model)")
  parser.add_argument("-m", "--model-dir", dest='model_dir',
                      metavar="DIR", default="models",
                      help="ouptut directory for tensor data idx files (default: %(default)s)")
  parser.add_argument("-o", "--output", dest="src_fname",
                      metavar="FILE.cpp",
                      help="output source file name, header file will be named accordingly. (defaults to protobuf name, e.g.: my_model.cpp)")
  parser.add_argument("-D", "--embed-data-dir", dest="embed_data_dir",
                      metavar="EMBED_DIR", default=None,
                      help="the data dir on the develop board (default: the value as the value of -d/data-dir flag)")
  parser.add_argument("--output-nodes", dest="output_nodes",
                      type=_nargs(), metavar="NODE_NAME,NODE_NAME,...",
                      required=True,
                      help="list of output nodes (required)")
  parser.add_argument("-O", "--transform-methods", dest='trans_methods', 
                      type=_nargs(), default='dropout,quantize,refcnt,inline',
                      help='optimization methods (default: %(default)s)',
                      metavar='METHOD,METHOD,...')
  parser.add_argument("--debug-comment", dest="debug_cmt",
                      action="store_true",
                      help="Add debug comments in the output source file (default: %(default)s)")
  parser.add_argument("-v", "--version", action="version",
                      version="utensor-cli {}".format(pkg_version),
                      help="show version")
  return parser


def cli():
  parser = _build_parser()
  args = vars(parser.parse_args())
  main(**args)
>>>>>>> d381bd71


if __name__ == "__main__":
    cli()<|MERGE_RESOLUTION|>--- conflicted
+++ resolved
@@ -1,87 +1,5 @@
 # -*- coding:utf8 -*-
-# pylint: disable=C0301
-<<<<<<< HEAD
 from utensor_cgen.cli import cli
-=======
-import argparse
-import os
-import pkg_resources
-
-
-def _get_pb_model_name(path):
-  return os.path.basename(os.path.splitext(path)[0])
-
-
-def main(pb_file, src_fname, idx_dir, embed_data_dir,
-         debug_cmt, output_nodes, trans_methods, model_dir):
-  if pb_file is None:
-    raise ValueError("No pb file given")
-
-  if not os.path.exists(model_dir):
-    os.makedirs(model_dir)
-  # MODEL should default to pb_file
-  if idx_dir is None:
-    idx_dir = os.path.join("constants", _get_pb_model_name(pb_file))
-
-  if src_fname is None:
-    src_fname = _get_pb_model_name(pb_file) + ".cpp"
-  model_path = os.path.join(model_dir, src_fname)
-
-  from .code_generator import CodeGenerator
-
-  if embed_data_dir is None:
-    embed_data_dir = os.path.join("/fs", idx_dir)
-  # TODO: pass transformation kwargs to codegenerator (better argument parser)
-  generator = CodeGenerator(pb_file, idx_dir, embed_data_dir, trans_methods, output_nodes, debug_cmt)
-  generator.generate(model_path)
-
-
-def _nargs(sep=','):
-  def parser(argstr):
-    return argstr.split(sep)
-  return parser
-
-
-def _build_parser():
-  pkg_version = pkg_resources.get_distribution('utensor_cgen').version
-  parser = argparse.ArgumentParser()
-  parser.add_argument("pb_file", metavar='MODEL.pb',
-                      help="input protobuf file")
-  parser.add_argument("-d", "--data-dir", dest='idx_dir',
-                      metavar="DIR",
-                      help="ouptut directory for tensor data idx files (defaults to protobuf name, e.g.: constants/my_model)")
-  parser.add_argument("-m", "--model-dir", dest='model_dir',
-                      metavar="DIR", default="models",
-                      help="ouptut directory for tensor data idx files (default: %(default)s)")
-  parser.add_argument("-o", "--output", dest="src_fname",
-                      metavar="FILE.cpp",
-                      help="output source file name, header file will be named accordingly. (defaults to protobuf name, e.g.: my_model.cpp)")
-  parser.add_argument("-D", "--embed-data-dir", dest="embed_data_dir",
-                      metavar="EMBED_DIR", default=None,
-                      help="the data dir on the develop board (default: the value as the value of -d/data-dir flag)")
-  parser.add_argument("--output-nodes", dest="output_nodes",
-                      type=_nargs(), metavar="NODE_NAME,NODE_NAME,...",
-                      required=True,
-                      help="list of output nodes (required)")
-  parser.add_argument("-O", "--transform-methods", dest='trans_methods', 
-                      type=_nargs(), default='dropout,quantize,refcnt,inline',
-                      help='optimization methods (default: %(default)s)',
-                      metavar='METHOD,METHOD,...')
-  parser.add_argument("--debug-comment", dest="debug_cmt",
-                      action="store_true",
-                      help="Add debug comments in the output source file (default: %(default)s)")
-  parser.add_argument("-v", "--version", action="version",
-                      version="utensor-cli {}".format(pkg_version),
-                      help="show version")
-  return parser
-
-
-def cli():
-  parser = _build_parser()
-  args = vars(parser.parse_args())
-  main(**args)
->>>>>>> d381bd71
-
 
 if __name__ == "__main__":
     cli()